// Component for updating slugs to new format (kitob-nomi-muallif)
import React, { useState } from 'react';
import { databases, Query } from '../appwriteConfig';
import { generateSlug } from '../utils/slugUtils';

const DATABASE_ID = import.meta.env.VITE_APPWRITE_DATABASE_ID;
const BOOKS_COLLECTION_ID = import.meta.env.VITE_APPWRITE_COLLECTION_BOOKS_ID;

const SlugUpdater = () => {
    const [loading, setLoading] = useState(false);
    const [status, setStatus] = useState('');
    const [progress, setProgress] = useState({ current: 0, total: 0 });

    const updateBookSlugs = async () => {
        setLoading(true);
        setStatus('Kitoblar ro\'yxati yuklanmoqda...');
        
        try {
            // Get all books
            const response = await databases.listDocuments(
                DATABASE_ID,
                BOOKS_COLLECTION_ID,
                [Query.limit(1000)]
            );
            
            const books = response.documents;
            setProgress({ current: 0, total: books.length });
            setStatus(`Jami ${books.length} ta kitob topildi. Slug'lar tekshirilmoqda...`);
            
            let updated = 0;
            let skipped = 0;
            let errors = 0;
            
            for (let i = 0; i < books.length; i++) {
                const book = books[i];
                setProgress({ current: i + 1, total: books.length });
                
                try {
                    // Generate correct slug format (kitob-nomi-muallif)
                    const correctSlug = generateSlug(book.title, book.author?.name || book.authorName);
                    
                    if (!correctSlug) {
                        errors++;
                        setStatus(`${i + 1}/${books.length}: "${book.title}" - Slug yaratib bo'lmadi`);
                        continue;
                    }
                    
                    // Check if current slug is different from correct format
                    if (book.slug === correctSlug) {
                        skipped++;
                        setStatus(`${i + 1}/${books.length}: "${book.title}" - Slug to'g'ri ✓`);
                        continue;
                    }
                    
                    // Update book with correct slug format
                    await databases.updateDocument(
                        DATABASE_ID,
                        BOOKS_COLLECTION_ID,
                        book.$id,
                        { slug: correctSlug }
                    );
                    
                    updated++;
                    setStatus(`${i + 1}/${books.length}: "${book.title}"\n  Eski: "${book.slug || 'yo\'q'}"\n  Yangi: "${correctSlug}" ✅`);
                    
                } catch (error) {
                    errors++;
                    setStatus(`${i + 1}/${books.length}: "${book.title}" - Xato: ${error.message}`);
                }
                
                // Small delay to avoid rate limiting
                await new Promise(resolve => setTimeout(resolve, 150));
            }
            
            setStatus(`🎉 Tugadi!\n\n📊 Natijalar:\n✅ Yangilandi: ${updated}\n⏭️ O'tkazildi: ${skipped}\n❌ Xatolar: ${errors}\n\n${updated > 0 ? '🚀 Barcha slug\'lar yangi formatda (kitob-nomi-muallif)!' : '✨ Barcha slug\'lar allaqachon to\'g\'ri formatda!'}`);
            
        } catch (error) {
            setStatus(`❌ Xato: ${error.message}`);
        }
        
        setLoading(false);
    };

    const clearAllSlugs = async () => {
        if (!confirm('Haqiqatan ham barcha slug\'larni o\'chirmoqchimisiz? Bu amal qaytarib bo\'lmaydi!')) {
            return;
        }

        setLoading(true);
        setStatus('Slug\'lar o\'chirilmoqda...');
        
        try {
            const response = await databases.listDocuments(
                DATABASE_ID,
                BOOKS_COLLECTION_ID,
                [Query.limit(1000)]
            );
            
            const books = response.documents;
            setProgress({ current: 0, total: books.length });
            
            let cleared = 0;
            let errors = 0;
            
            for (let i = 0; i < books.length; i++) {
                const book = books[i];
                setProgress({ current: i + 1, total: books.length });
                
                try {
                    if (book.slug) {
                        await databases.updateDocument(
                            DATABASE_ID,
                            BOOKS_COLLECTION_ID,
                            book.$id,
                            { slug: '' }
                        );
                        cleared++;
                        setStatus(`${i + 1}/${books.length}: "${book.title}" - Slug o'chirildi`);
                    } else {
                        setStatus(`${i + 1}/${books.length}: "${book.title}" - Slug yo'q edi`);
                    }
                } catch (error) {
                    errors++;
                    setStatus(`${i + 1}/${books.length}: "${book.title}" - Xato: ${error.message}`);
                }
                
                await new Promise(resolve => setTimeout(resolve, 100));
            }
            
            setStatus(`🧹 Tozalash tugadi!\n\n📊 Natijalar:\n🗑️ O'chirildi: ${cleared}\n❌ Xatolar: ${errors}`);
            
        } catch (error) {
            setStatus(`❌ Xato: ${error.message}`);
        }
        
        setLoading(false);
    };

<<<<<<< HEAD
{/*
    
=======
    {/*
>>>>>>> 37dea354
    // Only show in development
    if (import.meta.env.DEV) return null;

    return (
        <div style={{ 
            position: 'fixed',
            bottom: '20px',
            right: '20px',
            width: '450px',
            background: 'var(--glass-bg-light)', 
            borderRadius: '10px',
            padding: '20px',
            border: '1px solid var(--glass-border)',
            backdropFilter: 'blur(10px)',
            zIndex: 9999,
            maxHeight: '400px',
            overflow: 'auto'
        }}>
            
         <h3 style={{ margin: '0 0 15px 0', color: 'var(--primary-color)' }}>
                🔧 Slug Format Updater (Dev Only)
            </h3>
            
            <p style={{ fontSize: '0.9rem', marginBottom: '15px', opacity: '0.8' }}>
                Slug formatini yangilash: <strong>kitob-nomi-muallif</strong>
            </p>
            
            <div style={{ display: 'flex', gap: '10px', marginBottom: '15px' }}>
                <button 
                    onClick={updateBookSlugs}
                    disabled={loading}
                    className="glassmorphism-button"
                    style={{
                        flex: 1,
                        padding: '10px',
                        fontSize: '0.9rem'
                    }}
                >
                    {loading ? 'Jarayonda...' : '🔄 Slug\'larni Yangilash'}
                </button>
                
                <button 
                    onClick={clearAllSlugs}
                    disabled={loading}
                    className="glassmorphism-button"
                    style={{
                        padding: '10px',
                        fontSize: '0.9rem',
                        background: 'rgba(255, 0, 0, 0.2)',
                        border: '1px solid rgba(255, 0, 0, 0.3)'
                    }}
                >
                    🗑️ Tozalash
                </button>
            </div>
            
            {progress.total > 0 && (
                <div style={{ marginBottom: '10px' }}>
                    <div style={{
                        background: 'rgba(0,0,0,0.2)',
                        borderRadius: '10px',
                        height: '8px',
                        overflow: 'hidden'
                    }}>
                        <div style={{
                            background: 'var(--primary-color)',
                            height: '100%',
                            width: `${(progress.current / progress.total) * 100}%`,
                            transition: 'width 0.3s ease'
                        }}></div>
                    </div>
                    <p style={{ fontSize: '0.8rem', margin: '5px 0', textAlign: 'center' }}>
                        {progress.current} / {progress.total}
                    </p>
                </div>
            )}
            
            {status && (
                <div style={{ 
                    background: 'rgba(0,0,0,0.1)', 
                    borderRadius: '5px',
                    padding: '10px',
                    fontSize: '0.8rem',
                    maxHeight: '150px',
                    overflow: 'auto',
                    whiteSpace: 'pre-line'
                }}>
                    {status}
                </div>
            )}
            
            <p style={{ 
                fontSize: '0.7rem', 
                opacity: '0.6', 
                marginTop: '10px',
                textAlign: 'center'
            }}>
                ⚠️ Faqat development'da ko'rinadi
            </p>
        </div>
    );*/}

};

export default SlugUpdater;
<|MERGE_RESOLUTION|>--- conflicted
+++ resolved
@@ -1,249 +1,244 @@
-// Component for updating slugs to new format (kitob-nomi-muallif)
-import React, { useState } from 'react';
-import { databases, Query } from '../appwriteConfig';
-import { generateSlug } from '../utils/slugUtils';
-
-const DATABASE_ID = import.meta.env.VITE_APPWRITE_DATABASE_ID;
-const BOOKS_COLLECTION_ID = import.meta.env.VITE_APPWRITE_COLLECTION_BOOKS_ID;
-
-const SlugUpdater = () => {
-    const [loading, setLoading] = useState(false);
-    const [status, setStatus] = useState('');
-    const [progress, setProgress] = useState({ current: 0, total: 0 });
-
-    const updateBookSlugs = async () => {
-        setLoading(true);
-        setStatus('Kitoblar ro\'yxati yuklanmoqda...');
-        
-        try {
-            // Get all books
-            const response = await databases.listDocuments(
-                DATABASE_ID,
-                BOOKS_COLLECTION_ID,
-                [Query.limit(1000)]
-            );
-            
-            const books = response.documents;
-            setProgress({ current: 0, total: books.length });
-            setStatus(`Jami ${books.length} ta kitob topildi. Slug'lar tekshirilmoqda...`);
-            
-            let updated = 0;
-            let skipped = 0;
-            let errors = 0;
-            
-            for (let i = 0; i < books.length; i++) {
-                const book = books[i];
-                setProgress({ current: i + 1, total: books.length });
-                
-                try {
-                    // Generate correct slug format (kitob-nomi-muallif)
-                    const correctSlug = generateSlug(book.title, book.author?.name || book.authorName);
-                    
-                    if (!correctSlug) {
-                        errors++;
-                        setStatus(`${i + 1}/${books.length}: "${book.title}" - Slug yaratib bo'lmadi`);
-                        continue;
-                    }
-                    
-                    // Check if current slug is different from correct format
-                    if (book.slug === correctSlug) {
-                        skipped++;
-                        setStatus(`${i + 1}/${books.length}: "${book.title}" - Slug to'g'ri ✓`);
-                        continue;
-                    }
-                    
-                    // Update book with correct slug format
-                    await databases.updateDocument(
-                        DATABASE_ID,
-                        BOOKS_COLLECTION_ID,
-                        book.$id,
-                        { slug: correctSlug }
-                    );
-                    
-                    updated++;
-                    setStatus(`${i + 1}/${books.length}: "${book.title}"\n  Eski: "${book.slug || 'yo\'q'}"\n  Yangi: "${correctSlug}" ✅`);
-                    
-                } catch (error) {
-                    errors++;
-                    setStatus(`${i + 1}/${books.length}: "${book.title}" - Xato: ${error.message}`);
-                }
-                
-                // Small delay to avoid rate limiting
-                await new Promise(resolve => setTimeout(resolve, 150));
-            }
-            
-            setStatus(`🎉 Tugadi!\n\n📊 Natijalar:\n✅ Yangilandi: ${updated}\n⏭️ O'tkazildi: ${skipped}\n❌ Xatolar: ${errors}\n\n${updated > 0 ? '🚀 Barcha slug\'lar yangi formatda (kitob-nomi-muallif)!' : '✨ Barcha slug\'lar allaqachon to\'g\'ri formatda!'}`);
-            
-        } catch (error) {
-            setStatus(`❌ Xato: ${error.message}`);
-        }
-        
-        setLoading(false);
-    };
-
-    const clearAllSlugs = async () => {
-        if (!confirm('Haqiqatan ham barcha slug\'larni o\'chirmoqchimisiz? Bu amal qaytarib bo\'lmaydi!')) {
-            return;
-        }
-
-        setLoading(true);
-        setStatus('Slug\'lar o\'chirilmoqda...');
-        
-        try {
-            const response = await databases.listDocuments(
-                DATABASE_ID,
-                BOOKS_COLLECTION_ID,
-                [Query.limit(1000)]
-            );
-            
-            const books = response.documents;
-            setProgress({ current: 0, total: books.length });
-            
-            let cleared = 0;
-            let errors = 0;
-            
-            for (let i = 0; i < books.length; i++) {
-                const book = books[i];
-                setProgress({ current: i + 1, total: books.length });
-                
-                try {
-                    if (book.slug) {
-                        await databases.updateDocument(
-                            DATABASE_ID,
-                            BOOKS_COLLECTION_ID,
-                            book.$id,
-                            { slug: '' }
-                        );
-                        cleared++;
-                        setStatus(`${i + 1}/${books.length}: "${book.title}" - Slug o'chirildi`);
-                    } else {
-                        setStatus(`${i + 1}/${books.length}: "${book.title}" - Slug yo'q edi`);
-                    }
-                } catch (error) {
-                    errors++;
-                    setStatus(`${i + 1}/${books.length}: "${book.title}" - Xato: ${error.message}`);
-                }
-                
-                await new Promise(resolve => setTimeout(resolve, 100));
-            }
-            
-            setStatus(`🧹 Tozalash tugadi!\n\n📊 Natijalar:\n🗑️ O'chirildi: ${cleared}\n❌ Xatolar: ${errors}`);
-            
-        } catch (error) {
-            setStatus(`❌ Xato: ${error.message}`);
-        }
-        
-        setLoading(false);
-    };
-
-<<<<<<< HEAD
-{/*
-    
-=======
-    {/*
->>>>>>> 37dea354
-    // Only show in development
-    if (import.meta.env.DEV) return null;
-
-    return (
-        <div style={{ 
-            position: 'fixed',
-            bottom: '20px',
-            right: '20px',
-            width: '450px',
-            background: 'var(--glass-bg-light)', 
-            borderRadius: '10px',
-            padding: '20px',
-            border: '1px solid var(--glass-border)',
-            backdropFilter: 'blur(10px)',
-            zIndex: 9999,
-            maxHeight: '400px',
-            overflow: 'auto'
-        }}>
-            
-         <h3 style={{ margin: '0 0 15px 0', color: 'var(--primary-color)' }}>
-                🔧 Slug Format Updater (Dev Only)
-            </h3>
-            
-            <p style={{ fontSize: '0.9rem', marginBottom: '15px', opacity: '0.8' }}>
-                Slug formatini yangilash: <strong>kitob-nomi-muallif</strong>
-            </p>
-            
-            <div style={{ display: 'flex', gap: '10px', marginBottom: '15px' }}>
-                <button 
-                    onClick={updateBookSlugs}
-                    disabled={loading}
-                    className="glassmorphism-button"
-                    style={{
-                        flex: 1,
-                        padding: '10px',
-                        fontSize: '0.9rem'
-                    }}
-                >
-                    {loading ? 'Jarayonda...' : '🔄 Slug\'larni Yangilash'}
-                </button>
-                
-                <button 
-                    onClick={clearAllSlugs}
-                    disabled={loading}
-                    className="glassmorphism-button"
-                    style={{
-                        padding: '10px',
-                        fontSize: '0.9rem',
-                        background: 'rgba(255, 0, 0, 0.2)',
-                        border: '1px solid rgba(255, 0, 0, 0.3)'
-                    }}
-                >
-                    🗑️ Tozalash
-                </button>
-            </div>
-            
-            {progress.total > 0 && (
-                <div style={{ marginBottom: '10px' }}>
-                    <div style={{
-                        background: 'rgba(0,0,0,0.2)',
-                        borderRadius: '10px',
-                        height: '8px',
-                        overflow: 'hidden'
-                    }}>
-                        <div style={{
-                            background: 'var(--primary-color)',
-                            height: '100%',
-                            width: `${(progress.current / progress.total) * 100}%`,
-                            transition: 'width 0.3s ease'
-                        }}></div>
-                    </div>
-                    <p style={{ fontSize: '0.8rem', margin: '5px 0', textAlign: 'center' }}>
-                        {progress.current} / {progress.total}
-                    </p>
-                </div>
-            )}
-            
-            {status && (
-                <div style={{ 
-                    background: 'rgba(0,0,0,0.1)', 
-                    borderRadius: '5px',
-                    padding: '10px',
-                    fontSize: '0.8rem',
-                    maxHeight: '150px',
-                    overflow: 'auto',
-                    whiteSpace: 'pre-line'
-                }}>
-                    {status}
-                </div>
-            )}
-            
-            <p style={{ 
-                fontSize: '0.7rem', 
-                opacity: '0.6', 
-                marginTop: '10px',
-                textAlign: 'center'
-            }}>
-                ⚠️ Faqat development'da ko'rinadi
-            </p>
-        </div>
-    );*/}
-
-};
-
-export default SlugUpdater;
+// Component for updating slugs to new format (kitob-nomi-muallif)
+import React, { useState } from 'react';
+import { databases, Query } from '../appwriteConfig';
+import { generateSlug } from '../utils/slugUtils';
+
+const DATABASE_ID = import.meta.env.VITE_APPWRITE_DATABASE_ID;
+const BOOKS_COLLECTION_ID = import.meta.env.VITE_APPWRITE_COLLECTION_BOOKS_ID;
+
+const SlugUpdater = () => {
+    const [loading, setLoading] = useState(false);
+    const [status, setStatus] = useState('');
+    const [progress, setProgress] = useState({ current: 0, total: 0 });
+
+    const updateBookSlugs = async () => {
+        setLoading(true);
+        setStatus('Kitoblar ro\'yxati yuklanmoqda...');
+        
+        try {
+            // Get all books
+            const response = await databases.listDocuments(
+                DATABASE_ID,
+                BOOKS_COLLECTION_ID,
+                [Query.limit(1000)]
+            );
+            
+            const books = response.documents;
+            setProgress({ current: 0, total: books.length });
+            setStatus(`Jami ${books.length} ta kitob topildi. Slug'lar tekshirilmoqda...`);
+            
+            let updated = 0;
+            let skipped = 0;
+            let errors = 0;
+            
+            for (let i = 0; i < books.length; i++) {
+                const book = books[i];
+                setProgress({ current: i + 1, total: books.length });
+                
+                try {
+                    // Generate correct slug format (kitob-nomi-muallif)
+                    const correctSlug = generateSlug(book.title, book.author?.name || book.authorName);
+                    
+                    if (!correctSlug) {
+                        errors++;
+                        setStatus(`${i + 1}/${books.length}: "${book.title}" - Slug yaratib bo'lmadi`);
+                        continue;
+                    }
+                    
+                    // Check if current slug is different from correct format
+                    if (book.slug === correctSlug) {
+                        skipped++;
+                        setStatus(`${i + 1}/${books.length}: "${book.title}" - Slug to'g'ri ✓`);
+                        continue;
+                    }
+                    
+                    // Update book with correct slug format
+                    await databases.updateDocument(
+                        DATABASE_ID,
+                        BOOKS_COLLECTION_ID,
+                        book.$id,
+                        { slug: correctSlug }
+                    );
+                    
+                    updated++;
+                    setStatus(`${i + 1}/${books.length}: "${book.title}"\n  Eski: "${book.slug || 'yo\'q'}"\n  Yangi: "${correctSlug}" ✅`);
+                    
+                } catch (error) {
+                    errors++;
+                    setStatus(`${i + 1}/${books.length}: "${book.title}" - Xato: ${error.message}`);
+                }
+                
+                // Small delay to avoid rate limiting
+                await new Promise(resolve => setTimeout(resolve, 150));
+            }
+            
+            setStatus(`🎉 Tugadi!\n\n📊 Natijalar:\n✅ Yangilandi: ${updated}\n⏭️ O'tkazildi: ${skipped}\n❌ Xatolar: ${errors}\n\n${updated > 0 ? '🚀 Barcha slug\'lar yangi formatda (kitob-nomi-muallif)!' : '✨ Barcha slug\'lar allaqachon to\'g\'ri formatda!'}`);
+            
+        } catch (error) {
+            setStatus(`❌ Xato: ${error.message}`);
+        }
+        
+        setLoading(false);
+    };
+
+    const clearAllSlugs = async () => {
+        if (!confirm('Haqiqatan ham barcha slug\'larni o\'chirmoqchimisiz? Bu amal qaytarib bo\'lmaydi!')) {
+            return;
+        }
+
+        setLoading(true);
+        setStatus('Slug\'lar o\'chirilmoqda...');
+        
+        try {
+            const response = await databases.listDocuments(
+                DATABASE_ID,
+                BOOKS_COLLECTION_ID,
+                [Query.limit(1000)]
+            );
+            
+            const books = response.documents;
+            setProgress({ current: 0, total: books.length });
+            
+            let cleared = 0;
+            let errors = 0;
+            
+            for (let i = 0; i < books.length; i++) {
+                const book = books[i];
+                setProgress({ current: i + 1, total: books.length });
+                
+                try {
+                    if (book.slug) {
+                        await databases.updateDocument(
+                            DATABASE_ID,
+                            BOOKS_COLLECTION_ID,
+                            book.$id,
+                            { slug: '' }
+                        );
+                        cleared++;
+                        setStatus(`${i + 1}/${books.length}: "${book.title}" - Slug o'chirildi`);
+                    } else {
+                        setStatus(`${i + 1}/${books.length}: "${book.title}" - Slug yo'q edi`);
+                    }
+                } catch (error) {
+                    errors++;
+                    setStatus(`${i + 1}/${books.length}: "${book.title}" - Xato: ${error.message}`);
+                }
+                
+                await new Promise(resolve => setTimeout(resolve, 100));
+            }
+            
+            setStatus(`🧹 Tozalash tugadi!\n\n📊 Natijalar:\n🗑️ O'chirildi: ${cleared}\n❌ Xatolar: ${errors}`);
+            
+        } catch (error) {
+            setStatus(`❌ Xato: ${error.message}`);
+        }
+        
+        setLoading(false);
+    };
+
+
+    // Only show in development
+    if (import.meta.env.DEV) return null;
+
+    return (
+        <div style={{ 
+            position: 'fixed',
+            bottom: '20px',
+            right: '20px',
+            width: '450px',
+            background: 'var(--glass-bg-light)', 
+            borderRadius: '10px',
+            padding: '20px',
+            border: '1px solid var(--glass-border)',
+            backdropFilter: 'blur(10px)',
+            zIndex: 9999,
+            maxHeight: '400px',
+            overflow: 'auto'
+        }}>
+            
+         <h3 style={{ margin: '0 0 15px 0', color: 'var(--primary-color)' }}>
+                🔧 Slug Format Updater (Dev Only)
+            </h3>
+            
+            <p style={{ fontSize: '0.9rem', marginBottom: '15px', opacity: '0.8' }}>
+                Slug formatini yangilash: <strong>kitob-nomi-muallif</strong>
+            </p>
+            
+            <div style={{ display: 'flex', gap: '10px', marginBottom: '15px' }}>
+                <button 
+                    onClick={updateBookSlugs}
+                    disabled={loading}
+                    className="glassmorphism-button"
+                    style={{
+                        flex: 1,
+                        padding: '10px',
+                        fontSize: '0.9rem'
+                    }}
+                >
+                    {loading ? 'Jarayonda...' : '🔄 Slug\'larni Yangilash'}
+                </button>
+                
+                <button 
+                    onClick={clearAllSlugs}
+                    disabled={loading}
+                    className="glassmorphism-button"
+                    style={{
+                        padding: '10px',
+                        fontSize: '0.9rem',
+                        background: 'rgba(255, 0, 0, 0.2)',
+                        border: '1px solid rgba(255, 0, 0, 0.3)'
+                    }}
+                >
+                    🗑️ Tozalash
+                </button>
+            </div>
+            
+            {progress.total > 0 && (
+                <div style={{ marginBottom: '10px' }}>
+                    <div style={{
+                        background: 'rgba(0,0,0,0.2)',
+                        borderRadius: '10px',
+                        height: '8px',
+                        overflow: 'hidden'
+                    }}>
+                        <div style={{
+                            background: 'var(--primary-color)',
+                            height: '100%',
+                            width: `${(progress.current / progress.total) * 100}%`,
+                            transition: 'width 0.3s ease'
+                        }}></div>
+                    </div>
+                    <p style={{ fontSize: '0.8rem', margin: '5px 0', textAlign: 'center' }}>
+                        {progress.current} / {progress.total}
+                    </p>
+                </div>
+            )}
+            
+            {status && (
+                <div style={{ 
+                    background: 'rgba(0,0,0,0.1)', 
+                    borderRadius: '5px',
+                    padding: '10px',
+                    fontSize: '0.8rem',
+                    maxHeight: '150px',
+                    overflow: 'auto',
+                    whiteSpace: 'pre-line'
+                }}>
+                    {status}
+                </div>
+            )}
+            
+            <p style={{ 
+                fontSize: '0.7rem', 
+                opacity: '0.6', 
+                marginTop: '10px',
+                textAlign: 'center'
+            }}>
+                ⚠️ Faqat development'da ko'rinadi
+            </p>
+        </div>
+    );*/}
+
+};
+
+export default SlugUpdater;